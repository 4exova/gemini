--- conflicted
+++ resolved
@@ -1,15 +1,13 @@
 # Changelog
 
-<<<<<<< HEAD
 ## Dev
 
 * Add command line completion (@unlok).
-=======
+
 ## 0.6.3 - 2014-08-05
 
 * Allow to use empty string with `sendKeys`. It can be used
   to focus on an element without changing states.
->>>>>>> f5b82e50
 
 ## 0.6.2 - 2014-08-01
 
